[mypy]
namespace_packages = True
explicit_package_bases = True
strict = True
disallow_untyped_calls = False
mypy_path =
    packages/circuit,
    packages/core,
    packages/qulacs,
    packages/algo,
    packages/chem,
    packages/braket,
    packages/qiskit,
    packages/cirq,
    packages/openfermion,
    packages/stim,
    packages/openqasm,
    packages/quantinuum,
    packages/ionq,
    packages/itensor,
    packages/pyscf,
    packages/tket,
<<<<<<< HEAD
	packages/rust,
    packages/tensornetwork,
=======
    packages/qsub,
    packages/rust,
>>>>>>> 2eebdc1a

[mypy-openfermion.*]
ignore_missing_imports = True

[mypy-qulacs.*]
ignore_missing_imports = True

[mypy-scipy.*]
ignore_missing_imports = True

[mypy-braket.*]
ignore_missing_imports = True

[mypy-networkx.*]
ignore_missing_imports = True

[mypy-skopt.*]
ignore_missing_imports = True

[mypy-stim.*]
ignore_missing_imports = True

[mypy-juliacall.*]
ignore_missing_imports = True

[mypy-qiskit.*]
ignore_missing_imports = True

[mypy-qiskit_aer.*]
ignore_missing_imports = True

[mypy-pyscf.*]
ignore_missing_imports = True

[mypy-qiskit_ibm_runtime.*]
ignore_missing_imports = True

[mypy-pytket.*]
implicit_reexport = True

[mypy-sympy.*]
ignore_missing_imports = True

[mypy-tensornetwork.*]
ignore_missing_imports = True

[mypy-h5py.*]
ignore_missing_imports = True<|MERGE_RESOLUTION|>--- conflicted
+++ resolved
@@ -20,13 +20,9 @@
     packages/itensor,
     packages/pyscf,
     packages/tket,
-<<<<<<< HEAD
 	packages/rust,
     packages/tensornetwork,
-=======
     packages/qsub,
-    packages/rust,
->>>>>>> 2eebdc1a
 
 [mypy-openfermion.*]
 ignore_missing_imports = True
