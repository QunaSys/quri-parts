[build-system]
requires = ["poetry-core>=1.0.0", "poetry-dynamic-versioning", "setuptools"]
build-backend = "poetry_dynamic_versioning.backend"

[tool.poetry]
name = "quri-parts-qiskit"
version = "0.0.0"
description = "A plugin to use Qiskit with QURI Parts"
license = "Apache-2.0"
authors = ["QURI Parts Authors <opensource@qunasys.com>"]
readme = "README.md"
repository = "https://github.com/QunaSys/quri-parts"
documentation = "https://quri-parts.qunasys.com"
keywords = ["quantum", "quantum computing"]
classifiers = [
    "Topic :: Scientific/Engineering :: Physics",
    "Typing :: Typed"
]
packages = [
    { include = "quri_parts" }
]

[tool.poetry-dynamic-versioning]
enable = true
style = "pep440"

[tool.poetry.dependencies]
python = "^3.9.8"
numpy = ">=1.22.0"
quri-parts-circuit = "*"
<<<<<<< HEAD
qiskit = "^0.43.0"
qiskit-ibm-runtime = "^0.9.4"
=======
qiskit = "^0.39.4"
pydantic = ">=1.9,<2.0"
>>>>>>> 9b555849

[tool.poetry.group.dev.dependencies]
quri-parts-circuit = {path = "../circuit", develop = true}

pytest = "^7.0.1"
flake8 = "^4.0.1"
mypy = ">=0.950"
docformatter = "^1.4"
isort = "^5.10.1"
black = "^23.1.0"

[tool.black]
line-length = 88

[tool.isort]
profile = "black"<|MERGE_RESOLUTION|>--- conflicted
+++ resolved
@@ -28,13 +28,9 @@
 python = "^3.9.8"
 numpy = ">=1.22.0"
 quri-parts-circuit = "*"
-<<<<<<< HEAD
 qiskit = "^0.43.0"
 qiskit-ibm-runtime = "^0.9.4"
-=======
-qiskit = "^0.39.4"
 pydantic = ">=1.9,<2.0"
->>>>>>> 9b555849
 
 [tool.poetry.group.dev.dependencies]
 quri-parts-circuit = {path = "../circuit", develop = true}
