--- conflicted
+++ resolved
@@ -8,20 +8,15 @@
 # See the License for the specific language governing permissions and
 # limitations under the License.
 
-<<<<<<< HEAD
 from .connectivity import (
     coupling_map_with_2_qubit_gate_errors,
     device_connectivity_graph,
 )
-from .primitive import QiskitRuntimeSamplingBackend
-=======
-from .connectivity import device_connectivity_graph
 from .primitive import (
     QiskitRuntimeSamplingBackend,
     QiskitRuntimeSamplingJob,
     QiskitRuntimeSamplingResult,
 )
->>>>>>> 8e370584
 from .sampling import QiskitSamplingBackend, QiskitSamplingJob, QiskitSamplingResult
 from .saved_sampling import (
     QiskitRuntimeSavedDataSamplingResult,
@@ -54,10 +49,7 @@
     "distribute_backend_shots",
     "get_job_mapper_and_circuit_transpiler",
     "get_backend_min_max_shot",
-<<<<<<< HEAD
-=======
     "distribute_backend_shots",
     "convert_qiskit_sampling_count_to_qp_sampling_count",
     "Tracker",
->>>>>>> 8e370584
 ]