# Licensed under the Apache License, Version 2.0 (the "License");
# you may not use this file except in compliance with the License.
# You may obtain a copy of the License at
#      http://www.apache.org/licenses/LICENSE-2.0
# Unless required by applicable law or agreed to in writing, software
# distributed under the License is distributed on an "AS IS" BASIS,
# WITHOUT WARRANTIES OR CONDITIONS OF ANY KIND, either express or implied.
# See the License for the specific language governing permissions and
# limitations under the License.

from .connectivity import (
    coupling_map_with_2_qubit_gate_errors,
    device_connectivity_graph,
)
from .primitive import QiskitRuntimeSamplingBackend
from .sampling import QiskitSamplingBackend, QiskitSamplingJob, QiskitSamplingResult
from .saved_sampling import (
    QiskitRuntimeSavedDataSamplingResult,
    QiskitSavedDataSamplingBackend,
    QiskitSavedDataSamplingJob,
    QiskitSavedDataSamplingResult,
)
from .utils import (
    convert_qiskit_sampling_count_to_qp_sampling_count,
    distribute_backend_shots,
    get_backend_min_max_shot,
    get_job_mapper_and_circuit_transpiler,
)

__all__ = [
    "QiskitSamplingBackend",
    "QiskitSamplingJob",
    "QiskitSamplingResult",
    "QiskitRuntimeSamplingBackend",
<<<<<<< HEAD
=======
    "QiskitRuntimeSavedDataSamplingResult",
    "device_connectivity_graph",
>>>>>>> c403ec3a
    "QiskitSavedDataSamplingJob",
    "QiskitSavedDataSamplingResult",
    "QiskitSavedDataSamplingBackend",
    "convert_qiskit_sampling_count_to_qp_sampling_count",
    "coupling_map_with_2_qubit_errors",
    "device_connectivity_graph",
    "distribute_backend_shots",
    "get_job_mapper_and_circuit_transpiler",
    "get_backend_min_max_shot",
]<|MERGE_RESOLUTION|>--- conflicted
+++ resolved
@@ -32,11 +32,7 @@
     "QiskitSamplingJob",
     "QiskitSamplingResult",
     "QiskitRuntimeSamplingBackend",
-<<<<<<< HEAD
-=======
     "QiskitRuntimeSavedDataSamplingResult",
-    "device_connectivity_graph",
->>>>>>> c403ec3a
     "QiskitSavedDataSamplingJob",
     "QiskitSavedDataSamplingResult",
     "QiskitSavedDataSamplingBackend",
