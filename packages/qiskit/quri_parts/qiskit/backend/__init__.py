--- conflicted
+++ resolved
@@ -8,12 +8,8 @@
 # See the License for the specific language governing permissions and
 # limitations under the License.
 
-<<<<<<< HEAD
 from .connectivity import coupling_map_with_cnot_errors, device_connectivity_graph
-=======
-from .connectivity import device_connectivity_graph
 from .primitive import QiskitRuntimeSamplingBackend
->>>>>>> 457a5a12
 from .sampling import QiskitSamplingBackend, QiskitSamplingJob, QiskitSamplingResult
 from .saved_sampling import (
     QiskitSavedDataSamplingBackend,
@@ -31,18 +27,14 @@
     "QiskitSamplingBackend",
     "QiskitSamplingJob",
     "QiskitSamplingResult",
-<<<<<<< HEAD
-=======
     "QiskitRuntimeSamplingBackend",
-    "device_connectivity_graph",
->>>>>>> 457a5a12
     "QiskitSavedDataSamplingJob",
     "QiskitSavedDataSamplingResult",
     "QiskitSavedDataSamplingBackend",
-    "get_job_mapper_and_circuit_transpiler",
-    "get_backend_min_max_shot",
-    "distribute_backend_shots",
     "convert_qiskit_sampling_count_to_qp_sampling_count",
     "coupling_map_with_cnot_errors",
     "device_connectivity_graph",
+    "distribute_backend_shots",
+    "get_job_mapper_and_circuit_transpiler",
+    "get_backend_min_max_shot",
 ]