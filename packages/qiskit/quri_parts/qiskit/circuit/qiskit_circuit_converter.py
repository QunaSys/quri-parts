--- conflicted
+++ resolved
@@ -86,7 +86,6 @@
     qubit_count = qiskit_circuit.num_qubits
     circuit = QuantumCircuit(qubit_count)
 
-<<<<<<< HEAD
     if pre_conversion:
         allowed_gates = (
             _single_qubit_gate_qiskit_quri_parts.keys()
@@ -97,10 +96,7 @@
         )
         qiskit_circuit = transpile(qiskit_circuit, basis_gates=allowed_gates)
 
-    for instruction, q, _ in qiskit_circuit:
-=======
     for instruction, q, r in qiskit_circuit:
->>>>>>> fd879d75
         gname = instruction.name
         if gname in _single_qubit_gate_qiskit_quri_parts:
             circuit.add_gate(
