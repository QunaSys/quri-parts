--- conflicted
+++ resolved
@@ -78,20 +78,14 @@
         self,
         gates: Union[GateSequence, UnboundParametricQuantumCircuitProtocol],
     ) -> "LinearMappedUnboundParametricQuantumCircuit":
-<<<<<<< HEAD
         circuit = LinearMappedUnboundParametricQuantumCircuit(
             self.qubit_count, self.cbit_count
         )
-        circuit.extend(self)
-        circuit.extend(gates)
-=======
-        circuit = LinearMappedUnboundParametricQuantumCircuit(self.qubit_count)
         try:
             circuit.extend(self)
             circuit.extend(gates)
         except ValueError:
             return NotImplemented
->>>>>>> 87534584
         return circuit
 
     def __add__(
