# Licensed under the Apache License, Version 2.0 (the "License");
# you may not use this file except in compliance with the License.
# You may obtain a copy of the License at
#      http://www.apache.org/licenses/LICENSE-2.0
# Unless required by applicable law or agreed to in writing, software
# distributed under the License is distributed on an "AS IS" BASIS,
# WITHOUT WARRANTIES OR CONDITIONS OF ANY KIND, either express or implied.
# See the License for the specific language governing permissions and
# limitations under the License.

from abc import ABC, abstractmethod
from collections.abc import Sequence

import numpy as np

from quri_parts.circuit import (
    ImmutableQuantumCircuit,
    QuantumCircuit,
    QuantumGate,
    gate_names,
    gates,
)

from .transpiler import (
    CircuitTranspilerProtocol,
    GateKindDecomposer,
    SequentialTranspiler,
)


class AdjacentGateFuser(CircuitTranspilerProtocol, ABC):
    """Abstract base class of adjacent gates fusing transpilers."""

    @property
<<<<<<< HEAD
    @abstractmethod
    def target_gate_count(self) -> int:
        ...

    @abstractmethod
    def is_target_sequence(self, seq: Sequence[QuantumGate]) -> bool:
        ...

    @abstractmethod
    def fuse(self, seq: Sequence[QuantumGate]) -> Sequence[QuantumGate]:
        ...

=======
    @abstractmethod
    def target_gate_count(self) -> int:
        ...

    @abstractmethod
    def is_target_sequence(self, seq: Sequence[QuantumGate]) -> bool:
        ...

    @abstractmethod
    def fuse(self, seq: Sequence[QuantumGate]) -> Sequence[QuantumGate]:
        ...

>>>>>>> da418c64
    def __call__(self, circuit: ImmutableQuantumCircuit) -> ImmutableQuantumCircuit:
        xs = list(circuit.gates)
        ys: list[QuantumGate] = []

        while len(xs) >= self.target_gate_count:
            ts = xs[: self.target_gate_count]

            if self.is_target_sequence(ts):
                xs[: self.target_gate_count] = self.fuse(ts)
            else:
                ys.append(xs[0])
                xs = xs[1:]

        ys.extend(xs)

        ret = QuantumCircuit(circuit.qubit_count)
        ret.extend(ys)
        return ret


class CNOTHCNOTFusingTranspiler(AdjacentGateFuser):
    """A CircuitTranspiler that reduces the number of CNOT gates by replacing
    partial circuits that satisfy certain conditions with equivalent circuits.

    The number of Clifford gates (here H, S, Sdag) and the circuit depth will increase,
    but the number of CNOT gates will decrease, which is expected to help reduce the
    error rate of the circuit in typical NISQ devices.

    Ref:
        Joshua Goings, et al., Molecular Symmetry in VQE: A Dual Approach for
        Trapped-Ion Simulations of Benzene, arXiv:2308.00667v1, pp.3-4, (2023).
    """

    @property
    def target_gate_count(self) -> int:
        return 3

    def is_target_sequence(self, seq: Sequence[QuantumGate]) -> bool:
        return (
            seq[0].name == gate_names.CNOT
            and seq[1].name == gate_names.H
            and seq[2].name == gate_names.CNOT
            and seq[0].control_indices == seq[2].control_indices
            and seq[0].target_indices == seq[2].target_indices
            and seq[0].control_indices == seq[1].target_indices
        )

    def fuse(self, seq: Sequence[QuantumGate]) -> Sequence[QuantumGate]:
        q0, q1 = seq[0].control_indices[0], seq[0].target_indices[0]
        return [
            gates.S(q0),
            gates.H(q1),
            gates.CNOT(q1, q0),
            gates.Sdag(q0),
            gates.S(q1),
            gates.H(q0),
            gates.H(q1),
        ]


class FuseRotationTranspiler(AdjacentGateFuser):
    """CircuitTranspiler, which fuses consecutive rotation gates of the same
    kind acting on the same qubit."""

    @property
    def target_gate_count(self) -> int:
        return 2

    def is_target_sequence(self, seq: Sequence[QuantumGate]) -> bool:
        left, right = seq
        return (
            left.name in [gate_names.RX, gate_names.RY, gate_names.RZ]
            and left.name == right.name
            and left.target_indices == right.target_indices
        )

    def fuse(self, seq: Sequence[QuantumGate]) -> Sequence[QuantumGate]:
        left, right = seq
        theta = (left.params[0] + right.params[0]) % (2.0 * np.pi)
        return [
            QuantumGate(
                name=left.name, target_indices=left.target_indices, params=(theta,)
            )
        ]


class NormalizeRotationTranspiler(GateKindDecomposer):
    """Normalize the parameters of the rotation gates (RX, RY, and RZ) so that
    they are in the specified range (0 to 2PI by default).

    Args:
        cycle_range: Specify a range of width 2PI in the form of (lower limit,
        upper limit). Lower limit is inclusive and upper limit is exclusive.
    """

    def __init__(
        self,
        cycle_range: tuple[float, float] = (0.0, np.pi * 2.0),
        epsilon: float = 1.0e-9,
    ):
        if not cycle_range[1] > cycle_range[0]:  # Do not accept 0 width.
            raise ValueError("Specify (lower limit, upper limit) for cycle_range.")
        if abs(cycle_range[1] - cycle_range[0] - np.pi * 2.0) > epsilon:
            raise ValueError("The width of the cycle range must be 2PI.")
        self._lower, self._upper = cycle_range

    @property
    def target_gate_names(self) -> Sequence[str]:
        return [gate_names.RX, gate_names.RY, gate_names.RZ]

    def _normalize(self, theta: float) -> float:
        return ((theta - self._lower) % (np.pi * 2.0)) + self._lower

    def decompose(self, gate: QuantumGate) -> Sequence[QuantumGate]:
        theta = self._normalize(gate.params[0])
        return [
            QuantumGate(
                gate.name,
                gate.target_indices,
                gate.control_indices,
                gate.classical_indices,
                (theta,),
                gate.pauli_ids,
                gate.unitary_matrix,
            )
        ]


class RX2NamedTranspiler(GateKindDecomposer):
    """Convert RX gate to Identity or X gate if it is equivalent to Identity,
    X, SqrtX, or SqrtXdag gate."""

    def __init__(self, epsilon: float = 1.0e-9):
        self._epsilon = epsilon

    @property
    def target_gate_names(self) -> Sequence[str]:
        return [gate_names.RX]

    def _is_close(self, a: float, b: float) -> bool:
        return abs(a - b) < self._epsilon

    def decompose(self, gate: QuantumGate) -> Sequence[QuantumGate]:
        target = gate.target_indices[0]
        theta = gate.params[0] % (2.0 * np.pi)

        if self._is_close(theta, 0.0) or self._is_close(theta, 2.0 * np.pi):
            return [gates.Identity(target)]
        elif self._is_close(theta, np.pi / 2.0):
            return [gates.SqrtX(target)]
        elif self._is_close(theta, np.pi):
            return [gates.X(target)]
        elif self._is_close(theta, np.pi * 3.0 / 2.0):
            return [gates.SqrtXdag(target)]
        else:
            return [gate]


class RY2NamedTranspiler(GateKindDecomposer):
    """Convert RY gate to Identity or Y gate if it is equivalent to Identity,
    Y, SqrtY, or SqrtYdag gate."""

    def __init__(self, epsilon: float = 1.0e-9):
        self._epsilon = epsilon

    @property
    def target_gate_names(self) -> Sequence[str]:
        return [gate_names.RY]

    def _is_close(self, a: float, b: float) -> bool:
        return abs(a - b) < self._epsilon

    def decompose(self, gate: QuantumGate) -> Sequence[QuantumGate]:
        target = gate.target_indices[0]
        theta = gate.params[0] % (2.0 * np.pi)

        if self._is_close(theta, 0.0) or self._is_close(theta, 2.0 * np.pi):
            return [gates.Identity(target)]
        elif self._is_close(theta, np.pi / 2.0):
            return [gates.SqrtY(target)]
        elif self._is_close(theta, np.pi):
            return [gates.Y(target)]
        elif self._is_close(theta, np.pi * 3.0 / 2.0):
            return [gates.SqrtYdag(target)]
        else:
            return [gate]


class RZ2NamedTranspiler(GateKindDecomposer):
    """Convert RZ gate to Identity, Z, S, Sdag, T, or Tdag gate if it is
    equivalent to a sequence of these gates."""

    def __init__(self, epsilon: float = 1.0e-9, allow_t_tdag: bool = True):
        self._epsilon = epsilon
        self._allow_t_tdag = allow_t_tdag

    @property
    def target_gate_names(self) -> Sequence[str]:
        return [gate_names.RZ]

    def _is_close(self, a: float, b: float) -> bool:
        return abs(a - b) < self._epsilon

    def decompose(self, gate: QuantumGate) -> Sequence[QuantumGate]:
        target = gate.target_indices[0]
        theta = gate.params[0] % (2.0 * np.pi)

        if self._is_close(theta, 0.0) or self._is_close(theta, 2.0 * np.pi):
            return [gates.Identity(target)]
        elif self._is_close(theta, np.pi / 4.0):
            return [gates.T(target)] if self._allow_t_tdag else [gate]
        elif self._is_close(theta, np.pi / 2.0):
            return [gates.S(target)]
        elif self._is_close(theta, 3.0 * np.pi / 4.0):
            return [gates.S(target), gates.T(target)] if self._allow_t_tdag else [gate]
        elif self._is_close(theta, np.pi):
            return [gates.Z(target)]
        elif self._is_close(theta, 5.0 * np.pi / 4.0):
            return [gates.Z(target), gates.T(target)] if self._allow_t_tdag else [gate]
        elif self._is_close(theta, 3.0 * np.pi / 2.0):
            return [gates.Sdag(target)]
        elif self._is_close(theta, 7.0 * np.pi / 4.0):
            return [gates.Tdag(target)] if self._allow_t_tdag else [gate]
        else:
            return [gate]


class Rotation2NamedTranspiler(SequentialTranspiler):
    """Convert rotation gates (RX, RY, and RZ) to Identity, Z, S, Sdag, T, or
    Tdag gates if it is equivalent to a sequence of these gates."""

    def __init__(self, epsilon: float = 1.0e-9):
        super().__init__(
            [
                RX2NamedTranspiler(epsilon),
                RY2NamedTranspiler(epsilon),
                RZ2NamedTranspiler(epsilon),
            ]
        )


class ZeroRotationEliminationTranspiler(GateKindDecomposer):
    """Remove rotation gates (RX, RY, and RZ) with rotation angles smaller than
    epsilon."""

    def __init__(self, epsilon: float = 1.0e-9):
        self._epsilon = epsilon

    @property
    def target_gate_names(self) -> Sequence[str]:
        return [gate_names.RX, gate_names.RY, gate_names.RZ]

    def _is_close(self, a: float, b: float) -> bool:
        return abs(a - b) < self._epsilon

    def decompose(self, gate: QuantumGate) -> Sequence[QuantumGate]:
        theta = gate.params[0] % (2.0 * np.pi)
        if self._is_close(theta, 0.0) or self._is_close(theta, 2.0 * np.pi):
            return []
        else:
            return [gate]


class Rotation2NamedTranspiler(SequentialTranspiler):
    """Convert rotation gates (RX, RY, and RZ) to Identity, Z, S, Sdag, T, or
    Tdag gates if it is equivalent to a sequence of these gates."""

    def __init__(self, epsilon: float = 1.0e-9):
        super().__init__(
            [
                RX2NamedTranspiler(epsilon),
                RY2NamedTranspiler(epsilon),
                RZ2NamedTranspiler(epsilon),
            ]
        )


class ZeroRotationEliminationTranspiler(GateKindDecomposer):
    """Remove rotation gates (RX, RY, and RZ) with rotation angles smaller than
    epsilon."""

    def __init__(self, epsilon: float = 1.0e-9):
        self._epsilon = epsilon

    @property
    def target_gate_names(self) -> Sequence[str]:
        return [gate_names.RX, gate_names.RY, gate_names.RZ]

    def _is_close(self, a: float, b: float) -> bool:
        return abs(a - b) < self._epsilon

    def decompose(self, gate: QuantumGate) -> Sequence[QuantumGate]:
        theta = gate.params[0] % (2.0 * np.pi)
        if self._is_close(theta, 0.0) or self._is_close(theta, 2.0 * np.pi):
            return []
        else:
            return [gate]<|MERGE_RESOLUTION|>--- conflicted
+++ resolved
@@ -32,7 +32,6 @@
     """Abstract base class of adjacent gates fusing transpilers."""
 
     @property
-<<<<<<< HEAD
     @abstractmethod
     def target_gate_count(self) -> int:
         ...
@@ -45,20 +44,6 @@
     def fuse(self, seq: Sequence[QuantumGate]) -> Sequence[QuantumGate]:
         ...
 
-=======
-    @abstractmethod
-    def target_gate_count(self) -> int:
-        ...
-
-    @abstractmethod
-    def is_target_sequence(self, seq: Sequence[QuantumGate]) -> bool:
-        ...
-
-    @abstractmethod
-    def fuse(self, seq: Sequence[QuantumGate]) -> Sequence[QuantumGate]:
-        ...
-
->>>>>>> da418c64
     def __call__(self, circuit: ImmutableQuantumCircuit) -> ImmutableQuantumCircuit:
         xs = list(circuit.gates)
         ys: list[QuantumGate] = []
