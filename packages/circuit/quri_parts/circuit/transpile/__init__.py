# Licensed under the Apache License, Version 2.0 (the "License");
# you may not use this file except in compliance with the License.
# You may obtain a copy of the License at
#      http://www.apache.org/licenses/LICENSE-2.0
# Unless required by applicable law or agreed to in writing, software
# distributed under the License is distributed on an "AS IS" BASIS,
# WITHOUT WARRANTIES OR CONDITIONS OF ANY KIND, either express or implied.
# See the License for the specific language governing permissions and
# limitations under the License.

from typing import Callable

<<<<<<< HEAD
from .analyze import (
    coupled_qubit_graphs,
    coupled_qubit_indices,
    extract_qubit_coupling_path,
    gate_count,
    gate_weighted_depth,
    qubit_couplings,
)
=======
from quri_parts.circuit import gate_names

>>>>>>> da418c64
from .clifford_approximation import CliffordApproximationTranspiler
from .fuse import (
    CNOTHCNOTFusingTranspiler,
    FuseRotationTranspiler,
    NormalizeRotationTranspiler,
    Rotation2NamedTranspiler,
    RX2NamedTranspiler,
    RY2NamedTranspiler,
    RZ2NamedTranspiler,
    ZeroRotationEliminationTranspiler,
)
from .gate_kind_decomposer import (
    CNOT2CZHTranspiler,
    CZ2CNOTHTranspiler,
    CZ2RXRYCNOTTranspiler,
    H2RXRYTranspiler,
    H2RZSqrtXTranspiler,
    Identity2RZTranspiler,
    RX2RZSqrtXTranspiler,
    RY2RZSqrtXTranspiler,
    S2RZTranspiler,
    Sdag2RZTranspiler,
    SqrtX2RXTranspiler,
    SqrtX2RZHTranspiler,
    SqrtXdag2RXTranspiler,
    SqrtXdag2RZSqrtXTranspiler,
    SqrtY2RYTranspiler,
    SqrtY2RZSqrtXTranspiler,
    SqrtYdag2RYTranspiler,
    SqrtYdag2RZSqrtXTranspiler,
    SWAP2CNOTTranspiler,
    T2RZTranspiler,
    Tdag2RZTranspiler,
    TOFFOLI2HTTdagCNOTTranspiler,
    U1ToRZTranspiler,
    U2ToRXRZTranspiler,
    U2ToRZSqrtXTranspiler,
    U3ToRXRZTranspiler,
    U3ToRZSqrtXTranspiler,
    X2HZTranspiler,
    X2RXTranspiler,
    X2SqrtXTranspiler,
    Y2RYTranspiler,
    Y2RZXTranspiler,
    Z2HXTranspiler,
    Z2RZTranspiler,
)
from .gateset import (
    CliffordConversionTranspiler,
    GateSetConversionTranspiler,
    ParametricRX2RZHTranspiler,
    ParametricRY2RZHTranspiler,
    RotationConversionTranspiler,
    RX2RYRZTranspiler,
    RX2RZHTranspiler,
    RY2RXRZTranspiler,
    RY2RZHTranspiler,
    RZ2RXRYTranspiler,
)
from .identity_manipulation import (
    IdentityEliminationTranspiler,
    IdentityInsertionTranspiler,
)
from .multi_pauli_decomposer import (
    ParametricPauliRotationDecomposeTranspiler,
    PauliDecomposeTranspiler,
    PauliRotationDecomposeTranspiler,
)
from .qubit_remapping import QubitRemappingTranspiler
from .transpiler import (
    CircuitTranspiler,
    CircuitTranspilerProtocol,
    GateDecomposer,
    GateKindDecomposer,
    ParallelDecomposer,
    ParametricCircuitTranspiler,
    ParametricCircuitTranspilerProtocol,
    ParametricSequentialTranspiler,
    ParametricTranspiler,
    SequentialTranspiler,
)
from .unitary_matrix_decomposer import (
    SingleQubitUnitaryMatrix2RYRZTranspiler,
    TwoQubitUnitaryMatrixKAKTranspiler,
    su2_decompose,
    su4_decompose,
)

#: CircuitTranspiler to transpile a QuntumCircuit into another
#: QuantumCircuit containing only X, SqrtX, CNOT, and RZ.
#: (UnitaryMatrix gate for 3 or more qubits are not decomposed.)
RZSetTranspiler: Callable[[], CircuitTranspiler] = lambda: SequentialTranspiler(
    [
        SingleQubitUnitaryMatrix2RYRZTranspiler(),
        TwoQubitUnitaryMatrixKAKTranspiler(),
        ParallelDecomposer(
            [
                CZ2CNOTHTranspiler(),
                PauliDecomposeTranspiler(),
                PauliRotationDecomposeTranspiler(),
                TOFFOLI2HTTdagCNOTTranspiler(),
            ]
        ),
        ParallelDecomposer(
            [
                Identity2RZTranspiler(),
                Y2RZXTranspiler(),
                Z2RZTranspiler(),
                H2RZSqrtXTranspiler(),
                SqrtXdag2RZSqrtXTranspiler(),
                SqrtY2RZSqrtXTranspiler(),
                SqrtYdag2RZSqrtXTranspiler(),
                S2RZTranspiler(),
                Sdag2RZTranspiler(),
                T2RZTranspiler(),
                Tdag2RZTranspiler(),
                RX2RZSqrtXTranspiler(),
                RY2RZSqrtXTranspiler(),
                U1ToRZTranspiler(),
                U2ToRZSqrtXTranspiler(),
                U3ToRZSqrtXTranspiler(),
                SWAP2CNOTTranspiler(),
            ]
        ),
        FuseRotationTranspiler(),
    ]
)


#: CircuitTranspiler to transpile a QuntumCircuit into another
#: QuantumCircuit containing only RX, RY, RZ, and CNOT.
#: (UnitaryMatrix gate for 3 or more qubits are not decomposed.)
RotationSetTranspiler: Callable[
    [], CircuitTranspiler
] = lambda: GateSetConversionTranspiler(
    [gate_names.RX, gate_names.RY, gate_names.RZ, gate_names.CNOT]
)


class CliffordRZSetTranspiler(SequentialTranspiler):
    """CircuitTranspiler to transpile a QuntumCircuit into another
    QuantumCircuit containing only H, X, Y, Z, SqrtX, SqrtXdag, SqrtY,
    SqrtYdag, S, Sdg, RZ, CZ, and CNOT.

    Since this transpiler involves fusing rotation gates, converting
    rotation gates to named gates with a certain precision, and removing
    Identity gates, the action of the circuit before and after the
    conversion may not be completely equivalent.
    """

    def __init__(self, epsilon: float = 1.0e-9):
        super().__init__(
            [
                SingleQubitUnitaryMatrix2RYRZTranspiler(),
                TwoQubitUnitaryMatrixKAKTranspiler(),
                ParallelDecomposer(
                    [
                        PauliDecomposeTranspiler(),
                        PauliRotationDecomposeTranspiler(),
                        TOFFOLI2HTTdagCNOTTranspiler(),
                    ]
                ),
                ParallelDecomposer(
                    [
                        T2RZTranspiler(),
                        Tdag2RZTranspiler(),
                        RX2RZSqrtXTranspiler(),
                        RY2RZSqrtXTranspiler(),
                        U1ToRZTranspiler(),
                        U2ToRZSqrtXTranspiler(),
                        U3ToRZSqrtXTranspiler(),
                        SWAP2CNOTTranspiler(),
                    ]
                ),
                FuseRotationTranspiler(),
                RZ2NamedTranspiler(epsilon, allow_t_tdag=False),
                IdentityEliminationTranspiler(),
            ]
        )


#: CircuitTranspiler to transpile a QuntumCircuit into another
#: QuantumCircuit containing only basic gates for STAR architecture (H, RZ, and CNOT).
#: (UnitaryMatrix gate for 3 or more qubits are not decomposed.)
STARSetTranspiler: Callable[[], CircuitTranspiler] = lambda: SequentialTranspiler(
    [
        RX2RZHTranspiler(),
        RY2RZHTranspiler(),
        GateSetConversionTranspiler(
            [
                gate_names.H,
                gate_names.S,
                gate_names.RZ,
                gate_names.CNOT,
            ]
        ),
    ]
)


__all__ = [
    "CliffordConversionTranspiler",
    "CliffordRZSetTranspiler",
    "CliffordApproximationTranspiler",
    "CircuitTranspiler",
    "CircuitTranspilerProtocol",
    "CNOT2CZHTranspiler",
    "CZ2CNOTHTranspiler",
    "CZ2RXRYCNOTTranspiler",
    "CNOTHCNOTFusingTranspiler",
    "FuseRotationTranspiler",
    "GateDecomposer",
    "GateKindDecomposer",
    "GateSetConversionTranspiler",
    "H2RXRYTranspiler",
    "H2RZSqrtXTranspiler",
    "IdentityEliminationTranspiler",
    "IdentityInsertionTranspiler",
    "Identity2RZTranspiler",
    "NormalizeRotationTranspiler",
    "ParallelDecomposer",
    "PauliDecomposeTranspiler",
    "PauliRotationDecomposeTranspiler",
    "ParametricPauliRotationDecomposeTranspiler",
    "ParametricTranspiler",
    "ParametricCircuitTranspiler",
    "ParametricCircuitTranspilerProtocol",
    "ParametricRX2RZHTranspiler",
    "ParametricRY2RZHTranspiler",
    "ParametricSequentialTranspiler",
    "QubitRemappingTranspiler",
    "RotationConversionTranspiler",
    "RX2RYRZTranspiler",
    "RX2RZHTranspiler",
    "RY2RXRZTranspiler",
    "RY2RZHTranspiler",
    "RZ2RXRYTranspiler",
    "RZSetTranspiler",
    "RotationSetTranspiler",
    "CliffordRZSetTranspiler",
    "CliffordApproximationTranspiler",
    "IdentityEliminationTranspiler",
    "IdentityInsertionTranspiler",
    "Identity2RZTranspiler",
    "PauliDecomposeTranspiler",
    "PauliRotationDecomposeTranspiler",
    "ParametricPauliRotationDecomposeTranspiler",
    "CNOT2CZHTranspiler",
    "CZ2CNOTHTranspiler",
    "CZ2RXRYCNOTTranspiler",
    "CNOTHCNOTFusingTranspiler",
    "FuseRotationTranspiler",
    "NormalizeRotationTranspiler",
    "H2RXRYTranspiler",
    "H2RZSqrtXTranspiler",
    "ParametricTranspiler",
    "ParametricCircuitTranspiler",
    "ParametricCircuitTranspilerProtocol",
    "QubitRemappingTranspiler",
    "Rotation2NamedTranspiler",
    "RX2RZSqrtXTranspiler",
    "RY2RZSqrtXTranspiler",
    "RX2NamedTranspiler",
    "RY2NamedTranspiler",
    "RZ2NamedTranspiler",
    "SequentialTranspiler",
    "S2RZTranspiler",
    "Sdag2RZTranspiler",
    "SingleQubitUnitaryMatrix2RYRZTranspiler",
    "SqrtX2RXTranspiler",
    "SqrtX2RZHTranspiler",
    "SqrtXdag2RXTranspiler",
    "SqrtXdag2RZSqrtXTranspiler",
    "SqrtY2RYTranspiler",
    "SqrtY2RZSqrtXTranspiler",
    "SqrtYdag2RYTranspiler",
    "SqrtYdag2RZSqrtXTranspiler",
    "SWAP2CNOTTranspiler",
    "STARSetTranspiler",
    "T2RZTranspiler",
    "Tdag2RZTranspiler",
    "TOFFOLI2HTTdagCNOTTranspiler",
    "TwoQubitUnitaryMatrixKAKTranspiler",
    "U1ToRZTranspiler",
    "U2ToRXRZTranspiler",
    "U2ToRZSqrtXTranspiler",
    "U3ToRXRZTranspiler",
    "U3ToRZSqrtXTranspiler",
    "X2HZTranspiler",
    "X2RXTranspiler",
    "X2SqrtXTranspiler",
    "Y2RYTranspiler",
    "Y2RZXTranspiler",
    "Z2HXTranspiler",
    "Z2RZTranspiler",
    "ZeroRotationEliminationTranspiler",
    "su2_decompose",
    "su4_decompose",
    "coupled_qubit_graphs",
    "coupled_qubit_indices",
    "extract_qubit_coupling_path",
    "gate_count",
    "gate_weighted_depth",
    "qubit_couplings",
]<|MERGE_RESOLUTION|>--- conflicted
+++ resolved
@@ -10,7 +10,6 @@
 
 from typing import Callable
 
-<<<<<<< HEAD
 from .analyze import (
     coupled_qubit_graphs,
     coupled_qubit_indices,
@@ -19,10 +18,8 @@
     gate_weighted_depth,
     qubit_couplings,
 )
-=======
 from quri_parts.circuit import gate_names
 
->>>>>>> da418c64
 from .clifford_approximation import CliffordApproximationTranspiler
 from .fuse import (
     CNOTHCNOTFusingTranspiler,
