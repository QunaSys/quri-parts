--- conflicted
+++ resolved
@@ -28,11 +28,8 @@
 python = "^3.9.8"
 typing-extensions = "^4.1.1"
 numpy = ">=1.22.0"
-<<<<<<< HEAD
 networkx = "^2.8.8"
-=======
 quri-parts-rust = "*"
->>>>>>> da418c64
 
 [tool.poetry.group.dev.dependencies]
 pytest = "^7.0.1"
