--- conflicted
+++ resolved
@@ -17,8 +17,5 @@
 # -e ./packages/pyscf
 # -e ./packages/itensor
 # -e ./packages/tket
-<<<<<<< HEAD
 # -e ./packages/tensornetwork
-=======
-# -e ./packages/qsub
->>>>>>> 2eebdc1a
+# -e ./packages/qsub