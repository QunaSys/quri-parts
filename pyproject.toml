[build-system]
requires = ["poetry-core>=1.0.0", "poetry-dynamic-versioning", "setuptools"]
build-backend = "poetry_dynamic_versioning.backend"

[tool.poetry]
name = "quri-parts"
version = "0.0.0"
description = "Platform-independent quantum computing library"
license = "Apache-2.0"
authors = ["QURI Parts Authors <opensource@qunasys.com>"]
readme = "README.md"
repository = "https://github.com/QunaSys/quri-parts"
documentation = "https://quri-parts.qunasys.com"
keywords = ["quantum", "quantum computing"]
classifiers = ["Topic :: Scientific/Engineering :: Physics", "Typing :: Typed"]
packages = [{ include = "quri_parts" }]

[tool.poetry-dynamic-versioning]
enable = true
style = "pep440"

[tool.poetry.dependencies]
python = "^3.9.8,<3.12"
quri-parts-rust = "*"
quri-parts-core = "*"
quri-parts-circuit = "*"
quri-parts-algo = "*"
quri-parts-chem = "*"

quri-parts-qulacs = { version = "*", optional = true }
quri-parts-braket = { version = "*", optional = true }
quri-parts-qiskit = { version = "*", optional = true }
quri-parts-cirq = { version = "*", optional = true }
quri-parts-openfermion = { version = "*", optional = true }
quri-parts-stim = { version = "*", optional = true }
quri-parts-openqasm = { version = "*", optional = true }
quri-parts-quantinuum = { version = "*", optional = true }
quri-parts-ionq = { version = "*", optional = true }
quri-parts-itensor = { version = "*", optional = true }
quri-parts-pyscf = { version = "*", optional = true }
quri-parts-tensornetwork = { version = "*", optional = true}
quri-parts-tket = { version = "*", optional = true, python = ">=3.10" }
quri-parts-qsub = { version = "*", optional = true, python = ">=3.10" }

[tool.poetry.extras]
qulacs = ["quri-parts-qulacs"]
braket = ["quri-parts-braket"]
qiskit = ["quri-parts-qiskit"]
cirq = ["quri-parts-cirq"]
openfermion = ["quri-parts-openfermion"]
stim = ["quri-parts-stim"]
openqasm = ["quri-parts-openqasm"]
quantinuum = ["quri-parts-quantinuum"]
ionq = ["quri-parts-ionq"]
itensor = ["quri-parts-itensor"]
pyscf = ["quri-parts-pyscf"]
tket = ["quri-parts-tket"]
tensornetwork = ["quri-parts-tensornetwork"]
qsub = ["quri-parts-qsub"]

[tool.poetry.group.dev.dependencies]
<<<<<<< HEAD
quri-parts-rust = {path = "packages/rust", develop = true}
quri-parts-circuit = {path = "packages/circuit", develop = true}
quri-parts-core = {path = "packages/core", develop = true}
quri-parts-qulacs = {path = "packages/qulacs", develop = true}
quri-parts-algo = {path = "packages/algo", develop = true}
quri-parts-chem = {path = "packages/chem", develop = true}
quri-parts-braket = {path = "packages/braket", develop = true}
quri-parts-qiskit = {path = "packages/qiskit", develop = true}
quri-parts-cirq = {path = "packages/cirq", develop = true}
quri-parts-openfermion = {path = "packages/openfermion", develop = true}
quri-parts-stim = {path = "packages/stim", develop = true}
quri-parts-openqasm = {path = "packages/openqasm", develop = true}
quri-parts-quantinuum = {path = "packages/quantinuum", develop = true}
quri-parts-ionq = {path = "packages/ionq", develop = true}
quri-parts-itensor = {path = "packages/itensor", develop = true}
quri-parts-pyscf = {path = "packages/pyscf", develop = true}
quri-parts-tensornetwork = {path = "packages/tensornetwork", develop = true}
quri-parts-tket = {path = "packages/tket", develop = true, python = ">=3.10" }
quri-parts-qsub = {path = "packages/qsub", develop = true, python = ">=3.10" }
=======
quri-parts-rust = { path = "packages/rust", develop = true }
quri-parts-circuit = { path = "packages/circuit", develop = true }
quri-parts-core = { path = "packages/core", develop = true }
quri-parts-qulacs = { path = "packages/qulacs", develop = true }
quri-parts-algo = { path = "packages/algo", develop = true }
quri-parts-chem = { path = "packages/chem", develop = true }
quri-parts-braket = { path = "packages/braket", develop = true }
quri-parts-qiskit = { path = "packages/qiskit", develop = true }
quri-parts-cirq = { path = "packages/cirq", develop = true }
quri-parts-openfermion = { path = "packages/openfermion", develop = true }
quri-parts-stim = { path = "packages/stim", develop = true }
quri-parts-openqasm = { path = "packages/openqasm", develop = true }
quri-parts-quantinuum = { path = "packages/quantinuum", develop = true }
quri-parts-ionq = { path = "packages/ionq", develop = true }
quri-parts-itensor = { path = "packages/itensor", develop = true }
quri-parts-pyscf = { path = "packages/pyscf", develop = true }
quri-parts-tket = { path = "packages/tket", develop = true, python = ">=3.10" }
quri-parts-qsub = { path = "packages/qsub", develop = true, python = ">=3.10" }
>>>>>>> 282d9e2d

# To avoid poetry downloading hundreds versions of botocore
# https://github.com/python-poetry/poetry/issues/7858
botocore = ">=1.29.115"

pytest = ">=7.0.1,<9.0.0"
maturin = "^1.0"

[tool.poetry.group.lint.dependencies]
black = "^23.1.0"
flake8 = ">=4.0.1,<8.0.0"
# Exclude docformatter 1.6.0 to avoid this issue: https://github.com/PyCQA/docformatter/issues/161
docformatter = "1.5.1"
isort = "^5.10.1"

[tool.poetry.group.typecheck.dependencies]
mypy = "1.8.0"

[tool.poetry.group.doc.dependencies]
Sphinx = ">=4.4,<8.0"
furo = ">=2022.2.23,<2024.0.0"
sphinx-autobuild = "^2021.3.14"
nbsphinx = ">=0.8.9,<0.10.0"
ipython = "^8.4.0"
notebook = ">=6.4.12,<8.0.0"
myst-parser = ">=0.18.1,<2.1.0"

[tool.black]
line-length = 88

[tool.isort]
profile = "black"<|MERGE_RESOLUTION|>--- conflicted
+++ resolved
@@ -59,7 +59,6 @@
 qsub = ["quri-parts-qsub"]
 
 [tool.poetry.group.dev.dependencies]
-<<<<<<< HEAD
 quri-parts-rust = {path = "packages/rust", develop = true}
 quri-parts-circuit = {path = "packages/circuit", develop = true}
 quri-parts-core = {path = "packages/core", develop = true}
@@ -79,26 +78,6 @@
 quri-parts-tensornetwork = {path = "packages/tensornetwork", develop = true}
 quri-parts-tket = {path = "packages/tket", develop = true, python = ">=3.10" }
 quri-parts-qsub = {path = "packages/qsub", develop = true, python = ">=3.10" }
-=======
-quri-parts-rust = { path = "packages/rust", develop = true }
-quri-parts-circuit = { path = "packages/circuit", develop = true }
-quri-parts-core = { path = "packages/core", develop = true }
-quri-parts-qulacs = { path = "packages/qulacs", develop = true }
-quri-parts-algo = { path = "packages/algo", develop = true }
-quri-parts-chem = { path = "packages/chem", develop = true }
-quri-parts-braket = { path = "packages/braket", develop = true }
-quri-parts-qiskit = { path = "packages/qiskit", develop = true }
-quri-parts-cirq = { path = "packages/cirq", develop = true }
-quri-parts-openfermion = { path = "packages/openfermion", develop = true }
-quri-parts-stim = { path = "packages/stim", develop = true }
-quri-parts-openqasm = { path = "packages/openqasm", develop = true }
-quri-parts-quantinuum = { path = "packages/quantinuum", develop = true }
-quri-parts-ionq = { path = "packages/ionq", develop = true }
-quri-parts-itensor = { path = "packages/itensor", develop = true }
-quri-parts-pyscf = { path = "packages/pyscf", develop = true }
-quri-parts-tket = { path = "packages/tket", develop = true, python = ">=3.10" }
-quri-parts-qsub = { path = "packages/qsub", develop = true, python = ">=3.10" }
->>>>>>> 282d9e2d
 
 # To avoid poetry downloading hundreds versions of botocore
 # https://github.com/python-poetry/poetry/issues/7858
