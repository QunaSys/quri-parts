--- conflicted
+++ resolved
@@ -64,13 +64,10 @@
 quri-parts-cirq = {path = "packages/cirq", develop = true}
 quri-parts-openfermion = {path = "packages/openfermion", develop = true}
 quri-parts-stim = {path = "packages/stim", develop = true}
-<<<<<<< HEAD
-=======
 quri-parts-openqasm = {path = "packages/openqasm", develop = true}
 quri-parts-honeywell = {path = "packages/honeywell", develop = true}
 quri-parts-ionq = {path = "packages/ionq", develop = true}
 
->>>>>>> d9d29273
 pytest = "^7.0.1"
 black = "^22.1.0"
 flake8 = "^4.0.1"
