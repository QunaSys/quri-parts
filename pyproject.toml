[build-system]
requires = ["poetry-core>=1.0.0", "poetry-dynamic-versioning", "setuptools"]
build-backend = "poetry_dynamic_versioning.backend"

[tool.poetry]
name = "quri-parts"
version = "0.0.0"
description = "Platform-independent quantum computing library"
license = "Apache-2.0"
authors = ["QURI Parts Authors <opensource@qunasys.com>"]
readme = "README.md"
repository = "https://github.com/QunaSys/quri-parts"
documentation = "https://quri-parts.qunasys.com"
keywords = ["quantum", "quantum computing"]
classifiers = [
    "Topic :: Scientific/Engineering :: Physics",
    "Typing :: Typed"
]
packages = [
    { include = "quri_parts" }
]
include = ["NOTICE"]

[tool.poetry-dynamic-versioning]
enable = true
style = "pep440"

[tool.poetry.dependencies]
python = "^3.9.8,<3.12"
quri-parts-core = "*"
quri-parts-circuit = "*"
quri-parts-algo = "*"
quri-parts-chem = "*"

quri-parts-qulacs = { version = "*", optional = true }
quri-parts-braket = { version = "*", optional = true }
quri-parts-qiskit = { version = "*", optional = true }
quri-parts-cirq = { version = "*", optional = true }
quri-parts-openfermion = { version = "*", optional = true }
quri-parts-stim = { version = "*", optional = true }
quri-parts-openqasm = { version = "*", optional = true }
quri-parts-honeywell = { version = "*", optional = true }
quri-parts-ionq = { version = "*", optional = true }
<<<<<<< HEAD
quri-parts-itensor = { version = "*", optional = true }
=======
quri-parts-pyscf = { version = "*", optional = true }
>>>>>>> 5943025c

[tool.poetry.extras]
qulacs = ["quri-parts-qulacs"]
braket = ["quri-parts-braket"]
qiskit = ["quri-parts-qiskit"]
cirq = ["quri-parts-cirq"]
openfermion = ["quri-parts-openfermion"]
stim = ["quri-parts-stim"]
openqasm = ["quri-parts-openqasm"]
honeywell = ["quri-parts-honeywell"]
ionq = ["quri-parts-ionq"]
pyscf = ["quri-parts-pyscf"]

[tool.poetry.group.dev.dependencies]
quri-parts-circuit = {path = "packages/circuit", develop = true}
quri-parts-core = {path = "packages/core", develop = true}
quri-parts-qulacs = {path = "packages/qulacs", develop = true}
quri-parts-algo = {path = "packages/algo", develop = true}
quri-parts-chem = {path = "packages/chem", develop = true}
quri-parts-braket = {path = "packages/braket", develop = true}
quri-parts-qiskit = {path = "packages/qiskit", develop = true}
quri-parts-cirq = {path = "packages/cirq", develop = true}
quri-parts-openfermion = {path = "packages/openfermion", develop = true}
quri-parts-stim = {path = "packages/stim", develop = true}
quri-parts-openqasm = {path = "packages/openqasm", develop = true}
quri-parts-honeywell = {path = "packages/honeywell", develop = true}
quri-parts-ionq = {path = "packages/ionq", develop = true}
<<<<<<< HEAD
quri-parts-itensor = {path = "packages/itensor", develop = true}
=======
quri-parts-pyscf = {path = "packages/pyscf", develop = true}
>>>>>>> 5943025c

pytest = "^7.0.1"
black = "^22.1.0"
flake8 = "^4.0.1"
mypy = ">=0.950"
docformatter = "^1.4"
isort = "^5.10.1"

Sphinx = "^4.4.0"
furo = "^2022.2.23"
sphinx-autobuild = "^2021.3.14"
nbsphinx = "^0.8.9"
ipython = "^8.4.0"
notebook = "^6.4.12"
myst-parser = "^0.18.1"

[tool.black]
line-length = 88

[tool.isort]
profile = "black"<|MERGE_RESOLUTION|>--- conflicted
+++ resolved
@@ -41,11 +41,8 @@
 quri-parts-openqasm = { version = "*", optional = true }
 quri-parts-honeywell = { version = "*", optional = true }
 quri-parts-ionq = { version = "*", optional = true }
-<<<<<<< HEAD
 quri-parts-itensor = { version = "*", optional = true }
-=======
 quri-parts-pyscf = { version = "*", optional = true }
->>>>>>> 5943025c
 
 [tool.poetry.extras]
 qulacs = ["quri-parts-qulacs"]
@@ -73,11 +70,8 @@
 quri-parts-openqasm = {path = "packages/openqasm", develop = true}
 quri-parts-honeywell = {path = "packages/honeywell", develop = true}
 quri-parts-ionq = {path = "packages/ionq", develop = true}
-<<<<<<< HEAD
 quri-parts-itensor = {path = "packages/itensor", develop = true}
-=======
 quri-parts-pyscf = {path = "packages/pyscf", develop = true}
->>>>>>> 5943025c
 
 pytest = "^7.0.1"
 black = "^22.1.0"
